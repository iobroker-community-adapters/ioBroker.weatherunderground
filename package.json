--- conflicted
+++ resolved
@@ -29,15 +29,9 @@
     "@alcalzone/release-script": "^3.5.9",
     "@alcalzone/release-script-plugin-iobroker": "^3.5.9",
     "@alcalzone/release-script-plugin-license": "^3.5.9",
-<<<<<<< HEAD
-    "gulp": "^4.0.2",
-    "mocha": "^9.2.1",
-    "chai": "^4.3.6"
-=======
     "@iobroker/adapter-dev": "^1.2.0",
     "mocha": "^10.2.0",
     "chai": "^4.3.7"
->>>>>>> de5ec7ef
   },
   "bugs": {
     "url": "https://github.com/iobroker-community-adapters/ioBroker.weatherunderground/issues"
@@ -46,12 +40,9 @@
   "scripts": {
     "test": "node node_modules/mocha/bin/mocha --exit",
     "release": "release-script",
-<<<<<<< HEAD
     "release-patch": "release-script patch --yes",
     "release-minor": "release-script minor --yes",
-    "release-major": "release-script major --yes"
-=======
+    "release-major": "release-script major --yes",
     "translate": "translate-adapter"
->>>>>>> de5ec7ef
   }
 }